--- conflicted
+++ resolved
@@ -19,7 +19,6 @@
   return `${base}_toolset`;
 }
 
-<<<<<<< HEAD
 export function dedupeConfigs(configs: MCPConfig[]): MCPConfig[] {
   const seen = new Set<string>();
   const unique: MCPConfig[] = [];
@@ -33,8 +32,7 @@
   return unique;
 }
 
-=======
->>>>>>> d45bcf73
+
 // Generate MCP code for agents
 export function generateMCPCode(nodes: Node<BaseNodeData>[], mcpConfigs: MCPConfig[]): string {
   const agentNode = nodes.find(n => n.data.type === 'agent');
@@ -49,15 +47,11 @@
 
   const toolsets: string[] = [];
   const toolsetNames: string[] = [];
-<<<<<<< HEAD
-  const uniqueConfigs = dedupeConfigs(mcpConfigs);
-  uniqueConfigs.forEach((cfg, idx) => {
-=======
-  mcpConfigs.forEach((cfg, idx) => {
->>>>>>> d45bcf73
-    const mcpPackage = cfg.smitheryMcp || cfg.args.find(arg => arg.startsWith('@')) || '@smithery/mcp-example';
-    const packageName = mcpPackage.split('/').pop() || `mcp_${idx}`;
-    const varName = varNameFromPackage(mcpPackage, idx);
+const uniqueConfigs = dedupeConfigs(mcpConfigs);
+uniqueConfigs.forEach((cfg, idx) => {
+  const mcpPackage = cfg.smitheryMcp || cfg.args.find(arg => arg.startsWith('@')) || '@smithery/mcp-example';
+  const packageName = mcpPackage.split('/').pop() || `mcp_${idx}`;
+  const varName = varNameFromPackage(mcpPackage, idx);
 
     console.log('Generating MCP code with config:', {
       index: idx,
@@ -115,15 +109,9 @@
 smithery_api_key = os.getenv("SMITHERY_API_KEY")
 if not smithery_api_key:
     raise ValueError("SMITHERY_API_KEY environment variable is not set")
-<<<<<<< HEAD
 
 ${toolsets.join('\n\n')}
 
-=======
-
-${toolsets.join('\n\n')}
-
->>>>>>> d45bcf73
 # LlmAgent with MCP tools
 root_agent = LlmAgent(
     name="${agentName}",
@@ -132,6 +120,7 @@
     instruction="${agentInstruction}",
     tools=[${toolsetList}]
 )
+
 
 # Session service and runner setup - MUST INCLUDE app_name
 session_service = InMemorySessionService()
@@ -236,13 +225,10 @@
     node.data.type === 'mcp-tool'
   );
 
-  if (mcpConfigs && mcpConfigs.length > 0) {
-<<<<<<< HEAD
-    return generateMCPCode(nodes, dedupeConfigs(mcpConfigs));
-=======
-    return generateMCPCode(nodes, mcpConfigs);
->>>>>>> d45bcf73
-  }
+if (mcpConfigs && mcpConfigs.length > 0) {
+  return generateMCPCode(nodes, dedupeConfigs(mcpConfigs));
+}
+
 
   if (mcpNodes.length > 0) {
     // Extract MCP package from node data
@@ -281,19 +267,13 @@
     message: "Generating initial code..."
   });
 
-  const dedupedConfig = mcpConfig ? dedupeConfigs(mcpConfig) : undefined;
-  let generatedCode: string;
-  if (apiKey) {
-<<<<<<< HEAD
-    generatedCode = await generateCodeWithAI(nodes, edges, mcpEnabled, apiKey, dedupedConfig);
-  } else {
-    generatedCode = generateADKCode(nodes, edges, dedupedConfig);
-=======
-    generatedCode = await generateCodeWithAI(nodes, edges, mcpEnabled, apiKey, mcpConfig);
-  } else {
-    generatedCode = generateADKCode(nodes, edges, mcpConfig);
->>>>>>> d45bcf73
-  }
+ const dedupedConfig = mcpConfig ? dedupeConfigs(mcpConfig) : undefined;
+let generatedCode: string;
+if (apiKey) {
+  generatedCode = await generateCodeWithAI(nodes, edges, mcpEnabled, apiKey, dedupedConfig);
+} else {
+  generatedCode = generateADKCode(nodes, edges, dedupedConfig);
+}
 
   // Step 2: Extract node data for verification
   const mcpNodes = nodes.filter(n =>
@@ -349,14 +329,11 @@
 
   const dedupedConfig = mcpConfig ? dedupeConfigs(mcpConfig) : undefined;
 
-  if (!apiKey) {
-    console.warn('No API key provided, falling back to local generation');
-<<<<<<< HEAD
-    return generateADKCode(nodes, _edges, dedupedConfig);
-=======
-    return generateADKCode(nodes, _edges, mcpConfig);
->>>>>>> d45bcf73
-  }
+if (!apiKey) {
+  console.warn('No API key provided, falling back to local generation');
+  return generateADKCode(nodes, _edges, dedupedConfig);
+}
+
 
   // Prepare node data for the AI prompt
   const nodeData = nodes.map(node => ({
@@ -427,13 +404,10 @@
     }
 
     return cleanedCode;
-  } catch (error) {
-    console.error('Error calling OpenRouter API:', error);
-    // Fall back to local generation
-<<<<<<< HEAD
-    return generateADKCode(nodes, _edges, dedupedConfig);
-=======
-    return generateADKCode(nodes, _edges, mcpConfig);
->>>>>>> d45bcf73
-  }
+ } catch (error) {
+  console.error('Error calling OpenRouter API:', error);
+  // Fall back to local generation
+  return generateADKCode(nodes, _edges, dedupedConfig);
+}
+
 }